#!/usr/bin/env python
#
# Copyright 2014 iXsystems, Inc.
# All rights reserved
#
# Redistribution and use in source and binary forms, with or without
# modification, are permitted providing that the following conditions
# are met:
# 1. Redistributions of source code must retain the above copyright
#    notice, this list of conditions and the following disclaimer.
# 2. Redistributions in binary form must reproduce the above copyright
#    notice, this list of conditions and the following disclaimer in the
#    documentation and/or other materials provided with the distribution.
#
# THIS SOFTWARE IS PROVIDED BY THE AUTHOR ``AS IS'' AND ANY EXPRESS OR
# IMPLIED WARRANTIES, INCLUDING, BUT NOT LIMITED TO, THE IMPLIED
# WARRANTIES OF MERCHANTABILITY AND FITNESS FOR A PARTICULAR PURPOSE
# ARE DISCLAIMED.  IN NO EVENT SHALL THE AUTHOR BE LIABLE FOR ANY
# DIRECT, INDIRECT, INCIDENTAL, SPECIAL, EXEMPLARY, OR CONSEQUENTIAL
# DAMAGES (INCLUDING, BUT NOT LIMITED TO, PROCUREMENT OF SUBSTITUTE GOODS
# OR SERVICES; LOSS OF USE, DATA, OR PROFITS; OR BUSINESS INTERRUPTION)
# HOWEVER CAUSED AND ON ANY THEORY OF LIABILITY, WHETHER IN CONTRACT,
# STRICT LIABILITY, OR TORT (INCLUDING NEGLIGENCE OR OTHERWISE) ARISING
# IN ANY WAY OUT OF THE USE OF THIS SOFTWARE, EVEN IF ADVISED OF THE
# POSSIBILITY OF SUCH DAMAGE.
#
#####################################################################

import copy
import enum
import sys
import os
import glob
import argparse
import imp
import logging
import errno
import fnmatch
import platform
import json
import time
import gettext
import getpass
import traceback
import threading
import six
import paramiko
import inspect
import re
from six.moves.urllib.parse import urlparse
from socket import gaierror as socket_error
from freenas.cli.descriptions import events
from freenas.cli.utils import PrintableNone, SIGTSTPException, SIGTSTP_setter, errors_by_path
from freenas.cli import functions
from freenas.cli import config
from freenas.cli.namespace import (
    Namespace, EntityNamespace, RootNamespace, SingleItemNamespace, ConfigNamespace, Command,
    FilteringCommand, PipeCommand, CommandException
)
from freenas.cli.parser import (
    parse, unparse, Symbol, Literal, BinaryParameter, UnaryExpr, BinaryExpr, PipeExpr, AssignmentStatement,
    ConstStatement, IfStatement, ForStatement, WhileStatement, FunctionCall, CommandCall, Subscript,
    ExpressionExpansion, CommandExpansion, FunctionDefinition, ReturnStatement, BreakStatement,
    UndefStatement, Redirection, AnonymousFunction, ShellEscape, Parentheses
)
from freenas.cli.output import (
    ValueType, ProgressBar, Sequence, output_lock, output_msg, read_value, format_value,
    format_output, output_msg_locked
)
from freenas.dispatcher.client import Client, ClientError
from freenas.dispatcher.entity import EntitySubscriber
from freenas.dispatcher.rpc import RpcException
from freenas.utils import first_or_default, include, best_match
from freenas.utils.query import QueryDict, wrap
from freenas.cli.commands import (
    ExitCommand, PrintoptCommand, SetoptCommand, SetenvCommand, PrintenvCommand,
    ShellCommand, HelpCommand, ShowUrlsCommand, ShowIpsCommand, TopCommand, ClearCommand,
    HistoryCommand, SaveoptCommand, EchoCommand, SourceCommand, MorePipeCommand,
    SearchPipeCommand, ExcludePipeCommand, SortPipeCommand, LimitPipeCommand,
    SelectPipeCommand, LoginCommand, DumpCommand, WhoamiCommand, PendingCommand,
    WaitCommand, OlderThanPipeCommand, NewerThanPipeCommand, IndexCommand, AliasCommand,
    UnaliasCommand, ListVarsCommand, AttachDebuggerCommand
)
import collections

try:
    from shutil import get_terminal_size
except ImportError:
    from backports.shutil_get_terminal_size import get_terminal_size

if platform.system() == 'Darwin':
    import gnureadline as readline
else:
    import readline

DEFAULT_MIDDLEWARE_CONFIGFILE = None
CLI_LOG_DIR = None
if os.environ.get('FREENAS_SYSTEM') == 'YES':
    DEFAULT_MIDDLEWARE_CONFIGFILE = '/usr/local/etc/middleware.conf'
    CLI_LOG_DIR = '/var/tmp'

DEFAULT_CLI_CONFIGFILE = os.path.join(os.getcwd(), '.freenascli.conf')

t = gettext.translation('freenas-cli', fallback=True)
_ = t.gettext


PROGRESS_CHARS = ['-', '\\', '|', '/']
EVENT_MASKS = [
    'client.logged',
    'task.progress',
    'task.updated',
    'service.stopped',
    'service.started'
]
ENTITY_SUBSCRIBERS = [
    'user',
    'group',
    'disk',
    'volume',
    'volume.dataset',
    'volume.snapshot',
    'network.interface',
    'network.host',
    'network.route',
    'service',
    'share',
    'task',
    'tunable',
    'crypto.certificate',
    'alert',
    'alert.filter',
    'container',
    'syslog',
    'replication.link',
    'replication.host',
    'backup',
<<<<<<< HEAD
    'kerberos.realm',
    'kerberos.keytab',
    'directory'
=======
    'boot.environment'
>>>>>>> f6097f24
]


def sort_args(args):
    positional = []
    kwargs = {}
    opargs = []

    for i in args:
        if type(i) is tuple:
            if i[1] == '=':
                kwargs[i[0]] = i[2]
            else:
                opargs.append(i)
            continue

        positional.append(i)

    return positional, kwargs, opargs


def expand_wildcards(context, args, kwargs, opargs, completions):
    def expand_one(value, completion):
        choices = completion.choices(context, None)
        regex = re.compile(value)
        return list(filter(regex.match, choices))

    for i in completions:
        if not i.list:
            continue

        if isinstance(i.name, six.integer_types):
            if not len(args) >= i.name or not isinstance(kwargs[name], six.string_types):
                continue

            args[i.name] = expand_one(args[i.name], i)

        if isinstance(i.name, six.string_types):
            name, op = i.name[:-1], i.name[-1]
            if op == '=':
                if name not in kwargs or not isinstance(kwargs[name], six.string_types):
                    continue

                kwargs[name] = expand_one(kwargs[name], i)

    return args, kwargs, opargs


class FlowControlInstructionType(enum.Enum):
    RETURN = 'RETURN'
    BREAK = 'BREAK'


class Alias(object):
    def __init__(self, context, string):
        self.ast = parse(string, '<alias>')


class VariableStore(object):
    class Variable(object):
        def __init__(self, default, type, choices=None):
            self.default = default
            self.type = type
            self.choices = choices
            self.value = default

        def set(self, value):
            value = read_value(value, self.type)
            if self.choices is not None and value not in self.choices:
                raise ValueError(
                    _("Value not on the list of possible choices"))

            self.value = value

        def __str__(self):
            return format_value(self.value, self.type)

    def __init__(self):
        self.save_to_file = DEFAULT_CLI_CONFIGFILE
        self.variables = {
            'output_format': self.Variable('ascii', ValueType.STRING, ['ascii', 'json', 'table']),
            'datetime_format': self.Variable('natural', ValueType.STRING),
            'language': self.Variable(os.getenv('LANG', 'C'), ValueType.STRING),
            'prompt': self.Variable('{jobs_short}{host}:{path}>', ValueType.STRING),
            'timeout': self.Variable(10, ValueType.NUMBER),
            'tasks_blocking': self.Variable(False, ValueType.BOOLEAN),
            'show_events': self.Variable(True, ValueType.BOOLEAN),
            'debug': self.Variable(False, ValueType.BOOLEAN),
            'abort_on_errors': self.Variable(True, ValueType.BOOLEAN),
            'output': self.Variable(None, ValueType.STRING),
            'verbosity': self.Variable(1, ValueType.NUMBER)
        }
        self.variable_doc = {
            'output_format': _('Console output format. Can be set to \'ascii\', \'json\', or \'table\'.'),
            'datetime_format': _('Date and time format.'),
            'language': _('Display the console language.'),
            'prompt': _('Console prompt.'),
            'timeout': _('Console timeout period in minutes.'),
            'tasks_blocking': _('Toggle tasks blocking console output. Can be set to yes or no.'),
            'show_events': _('Toggle displaying of events. Can be set to yes or no.'),
            'debug': _('Toggle display of debug messages. Can be set to yes or no.'),
            'abort_on_errors': _('Can be set to yes or no. When set to yes, command execution will abort on syntax or command errors.'),
            'output': _('Either send all output to specified file or set to \'none\' to display output on the console.'),
            'verbosity': _('Increasing verbosity of event messages. Can be set from 1 to 5.')
        }

    def load(self, filename):
        try:
            with open(filename, 'r') as f:
                data = json.load(f)
        except IOError:
            # The file does not exist lets just default to default env settings
            # TODO: Should I report this to the user somehow?
            return
        except ValueError:
            # If the data being deserialized is not a valid JSON document,
            # a ValueError will be raised.
            output_msg(
                _("WARNING: The CLI config file: {0} has ".format(filename) +
                  "improper format. Please check the file for errors. " +
                  "Resorting to Default set of Environment Variables."))
            return
        # Now that we know that this file is legit and that it may be different
        # than the default (DEFAULT_CLI_CONFIGFILE) lets just set this class's
        # 'save_to_file' variable to this file.
        self.save_to_file = filename
        for name, setting in data.items():
            self.set(name, setting['value'],
                     ValueType(setting['type']), setting['default'],
                     setting['choices'])

    def save(self, filename=None):
        env_settings = {}
        for key, variable in self.variables.items():
            env_settings[key] = {
                'default': variable.default,
                'type': variable.type.value,
                'choices': variable.choices,
                'value': variable.value
            }
        try:
            with open(filename or self.save_to_file, 'w') as f:
                json.dump(env_settings, f)
        except IOError:
            raise
        except ValueError as err:
            raise ValueError(
                _("Could not save environemnet to file. Following error " +
                  "occured: {0}".format(str(err))))

    def get(self, name):
        return self.variables[name].value

    def get_all(self):
        return list(self.variables.items())

    def get_all_printable(self):
        for name, var in list(self.variables.items()):
            yield (name, str(var))

    def set(self, name, value, vtype=ValueType.STRING,
            default='', choices=None):
        if name not in self.variables:
            self.variables[name] = self.Variable(default, vtype, choices)

        self.variables[name].set(value)

    def verify(self, name, value):
        if name == 'verbosity':
            if value > 5 or value < 1:
                raise ValueError(_("Invalid value: {0}, verbosity must a value be between 1 and 5.".format(value)))


class Context(object):
    def __init__(self):
        self.uri = None
        self.parsed_uri = None
        self.hostname = None
        self.connection = Client()
        self.ml = None
        self.logger = logging.getLogger('cli')
        self.plugin_dirs = []
        self.task_callbacks = {}
        self.plugins = {}
        self.reverse_task_mappings = {}
        self.variables = VariableStore()
        self.root_ns = RootNamespace('')
        self.event_masks = ['*']
        self.event_divert = False
        self.event_queue = six.moves.queue.Queue()
        self.output_queue = six.moves.queue.Queue()
        self.keepalive_timer = None
        self.argparse_parser = None
        self.entity_subscribers = {}
        self.call_stack = [CallStackEntry('<stdin>', [], '<stdin>', 1, 1)]
        self.builtin_operators = functions.operators
        self.builtin_functions = functions.functions
        self.global_env = Environment(self)
        self.global_env.update(Context.default_env())
        self.user = None
        self.pending_tasks = QueryDict()
        self.session_id = None
        self.user_commands = []
        config.instance = self

        self.output_thread = threading.Thread(target=self.output_thread)
        self.output_thread.daemon = True
        self.output_thread.start()

    @property
    def is_interactive(self):
        return os.isatty(sys.stdout.fileno())

    @property
    def pending_jobs(self):
        return len(list(filter(
            lambda t: t['parent'] is None and t['session'] == self.session_id,
            self.pending_tasks.values()
        )))

    @staticmethod
    def default_env():
        return {
            '_cli_src_path': Environment.Variable(os.path.dirname(os.path.realpath(__file__))),
            'yes': Environment.Variable(True, True),
            'no': Environment.Variable(False, True)
        }

    def start(self, password=None):
        self.discover_plugins()
        self.connect(password)

    def start_entity_subscribers(self):
        for i in ENTITY_SUBSCRIBERS:
            if i in self.entity_subscribers:
                self.entity_subscribers[i].stop()
                del self.entity_subscribers[i]

            e = EntitySubscriber(self.connection, i)
            e.start()
            self.entity_subscribers[i] = e

        def update_task(task, old_task=None):
            self.pending_tasks[task['id']] = task
            descr = task['name']

            if task['description']:
                descr = task['description']['message']

            if task['state'] in ('FINISHED', 'FAILED', 'ABORTED'):
                del self.pending_tasks[task['id']]

            if task['id'] in self.task_callbacks:
                self.handle_task_callback(task)

            if self.variables.get('verbosity') > 1 and task['state'] in ('CREATED', 'FINISHED'):
                self.output_queue.put(_(
                    "Task #{0}: {1}: {2}".format(
                        task['id'],
                        descr,
                        task['state'].lower(),
                    )
                ))

            if self.variables.get('verbosity') > 2 and task['state'] == 'WAITING':
                self.output_queue.put(_(
                    "Task #{0}: {1}: {2}".format(
                        task['id'],
                        descr,
                        task['state'].lower(),
                    )
                ))

            if task['state'] == 'FAILED':
                if not task['parent'] or self.variables.get('verbosity') > 1:
                    self.output_queue.put(_(
                        "Task #{0} error: {1}".format(
                            task['id'],
                            task['error'].get('message', '') if task.get('error') else ''
                        )
                    ))

                    self.print_validation_errors(wrap(task))

            if task['state'] == 'ABORTED':
                self.output_queue.put(_("Task #{0} aborted".format(task['id'])))

            if old_task:
                if len(task['warnings']) > len(old_task['warnings']):
                    for i in task['warnings'][len(old_task['warnings']):]:
                        self.output_queue.put(_("Task #{0}: {1}: warning: {2}".format(
                            task['id'],
                            descr,
                            i['message']
                        )))

        self.entity_subscribers['task'].on_add.add(update_task)
        self.entity_subscribers['task'].on_update.add(lambda o, n: update_task(n, o))

    def wait_entity_subscribers(self):
        for i in self.entity_subscribers.values():
            i.wait_ready()

    def connect(self, password=None):
        try:
            self.connection.connect(self.uri, password=password)
        except (socket_error, OSError) as err:
            output_msg(_(
                "Could not connect to host: {0} due to error: {1}".format(
                    self.parsed_uri.hostname or '<local>', err
                )
            ))
            sys.exit(1)
        except paramiko.ssh_exception.AuthenticationException:
            output_msg(_(
                "Could not connect to host: {0} due to error: Incorrect username or password".format(
                    self.parsed_uri.hostname or '<local>'
                )
            ))
            sys.exit(1)

    def login(self, user, password):
        try:
            self.connection.login_user(user, password)
            self.connection.subscribe_events(*EVENT_MASKS)
            self.connection.on_event(self.handle_event)
            self.connection.on_error(self.connection_error)
            self.connection.call_sync('management.enable_features', ['streaming_responses'])
            self.session_id = self.call_sync('session.get_my_session_id')
        except RpcException as e:
            if e.code == errno.EACCES:
                self.connection.disconnect()
                output_msg(_("Wrong username or password"))
                sys.exit(1)

        self.start_entity_subscribers()
        self.login_plugins()

    def keepalive(self):
        if self.connection.opened:
            self.connection.call_sync('management.ping')

    def read_middleware_config_file(self, file):
        """
        If there is a cli['plugin-dirs'] in middleware.conf use that,
        otherwise use the default plugins dir within cli namespace
        """
        plug_dirs = None
        if file:
            with open(file, 'r') as f:
                data = json.load(f)

            if 'cli' in data and 'plugin-dirs' in data['cli']:

                if type(data['cli']['plugin-dirs']) != list:
                    return

                self.plugin_dirs += data['cli']['plugin-dirs']

        if plug_dirs is None:
            # Support for pyinstaller
            if hasattr(sys, '_MEIPASS'):
                plug_dirs = os.path.join(sys._MEIPASS, 'freenas/cli/plugins')
            else:
                plug_dirs = os.path.join(self.global_env.find('_cli_src_path').value, 'plugins')
            self.plugin_dirs += [plug_dirs]

    def discover_plugins(self):
        for dir in self.plugin_dirs:
            self.logger.debug(_("Searching for plugins in %s"), dir)
            self.__discover_plugin_dir(dir)

    def login_plugins(self):
        for i in list(self.plugins.values()):
            if hasattr(i, '_login'):
                i._login(self)

    def __discover_plugin_dir(self, dir):
        for i in glob.glob1(dir, "*.py"):
            self.__try_load_plugin(os.path.join(dir, i))

    def __try_load_plugin(self, path):
        if path in self.plugins:
            return

        self.logger.debug(_("Loading plugin from %s"), path)
        name, ext = os.path.splitext(os.path.basename(path))
        plugin = imp.load_source(name, path)

        if hasattr(plugin, '_init'):
            plugin._init(self)
            self.plugins[path] = plugin

    def __try_reconnect(self):
        output_lock.acquire()
        self.ml.blank_readline()

        output_msg(_('Connection lost! Trying to reconnect...'))
        retries = 0
        if self.parsed_uri.scheme == 'ssh':
            password = getpass.getpass()
        else:
            password = None

        while True:
            retries += 1
            try:
                time.sleep(2)
                try:
                    self.connection.connect(self.uri, password=password)
                except paramiko.ssh_exception.AuthenticationException:
                    output_msg(_("Incorrect password"))
                    password = getpass.getpass()
                    continue
                except Exception as e:
                    output_msg(_(
                        "Error reconnecting to host {0}: {1}".format(
                            self.hostname, e)))
                    continue
                try:
                    if self.hostname in ('127.0.0.1', 'localhost') \
                            or self.parsed_uri.scheme == 'unix':
                        self.connection.login_user(self.user, '')
                    else:
                        self.connection.login_token(self.connection.token)

                    self.connection.subscribe_events(*EVENT_MASKS)
                except RpcException:
                    output_msg(_("Reauthentication failed (most likely token expired or server was restarted), use the 'login' command to log back in."))
                break
            except Exception as e:
                output_msg(_('Cannot reconnect: {0}'.format(str(e))))

        self.ml.restore_readline()
        output_lock.release()

    def attach_namespace(self, path, ns):
        splitpath = path.split('/')
        ptr = self.root_ns
        ptr_namespaces = ptr.namespaces()

        for n in splitpath[1:-1]:

            if n not in list(ptr_namespaces().keys()):
                self.logger.warn(_("Cannot attach to namespace %s"), path)
                return

            ptr = ptr_namespaces()[n]

        ptr.register_namespace(ns)

    def map_tasks(self, task_wildcard, cls):
        self.reverse_task_mappings[task_wildcard] = cls

    def connection_error(self, event, **kwargs):
        if event == ClientError.LOGOUT:
            self.output_queue.put('Logged out from server.')
            self.connection.disconnect()
            sys.exit(0)

        if event == ClientError.CONNECTION_CLOSED:
            time.sleep(1)
            self.__try_reconnect()
            return

    def handle_event(self, event, data):
        if event == 'task.progress':
            progress = include(data, 'percentage', 'message', 'extra')
            task = self.entity_subscribers['task'].items.get(data['id'])
            if not task:
                return

            task['progress'] = progress
            self.entity_subscribers['task'].update(task)

            if task['id'] in self.pending_tasks:
                self.pending_tasks[data['id']]['progress'] = progress

        self.print_event(event, data)

    def get_validation_errors(self, task):
        __, nsclass = best_match(
            self.reverse_task_mappings.items(),
            task['name'],
            key=lambda f: f[0],
            default=(None, None)
        )

        if not nsclass:
            return

        if callable(nsclass) and not inspect.isclass(nsclass):
            nsclass = nsclass(self, task)

        if not nsclass:
            return

        entityns = nsclass('<temp>', self) if inspect.isclass(nsclass) else nsclass

        if isinstance(entityns, EntityNamespace):
            namespace = SingleItemNamespace('<temp>', entityns)
            if task['name'] == entityns.update_task:
                # Update tasks have updated_params as second argument
                errors = errors_by_path(task['error']['extra'], [1])
                obj_id = task.get('args.0')
            elif task['name'] == entityns.create_task:
                # Create tasks have object as first argument
                errors = errors_by_path(task['error']['extra'], [0])
                obj_id = task.get('args.0.id')
            else:
                return
        elif isinstance(entityns, ConfigNamespace):
            namespace = entityns
            if task['name'] == entityns.update_task:
                errors = errors_by_path(task['error']['extra'], [0])
            else:
                return
        else:
            return

        if isinstance(entityns, EntityNamespace):
            entity_subscriber_name, __ = task['name'].rsplit('.', 1)
            if entity_subscriber_name in self.entity_subscribers:
                obj = self.entity_subscribers[entity_subscriber_name].query(('id', '=', obj_id), single=True)
                if obj:
                    namespace.name = obj[entityns.primary_key_name]
                    namespace.load()

        for i in errors:
            pathname = '.'.join(str(p) for p in i['path'])
            property = namespace.get_mapping_by_field(pathname)
            yield property.name if property else pathname, i['code'], i['message']

    def print_validation_errors(self, task):
        if task.get('error.type') == 'ValidationException':
            errors = self.get_validation_errors(task)
            if not errors:
                return

            for prop, __, msg in errors:
                self.output_queue.put(_("Task #{0} validation error: {1}{2}{3}".format(
                    task['id'],
                    prop,
                    ': ' if prop else '',
                    msg
                )))

    def output_thread(self):
        while True:
            item = self.output_queue.get()
            output_msg_locked(item)

    def handle_task_callback(self, data):
        if data['state'] in ('FINISHED', 'CANCELLED', 'ABORTED', 'FAILED'):
            self.task_callbacks[data['id']](data['state'], data)

    def print_event(self, event, data):
        if self.event_divert:
            self.event_queue.put((event, data))
            return

        translation = events.translate(self, event, data)
        if translation:
            self.output_queue.put(translation)

    def call_sync(self, name, *args, **kwargs):
        return wrap(self.connection.call_sync(name, *args, **kwargs))

    def call_task_sync(self, name, *args, **kwargs):
        return wrap(self.connection.call_task_sync(name, *args))

    def submit_task_common_routine(self, name, callback, *args):
        """
        Just a small subrotuine that is used in bot blocking as
        well as non-blocking tasks in the main submit_task func
        below.
        It returns the id of the task.
        """
        tid = self.connection.call_sync('task.submit', name, args)
        if callback:
            self.task_callbacks[tid] = callback
        self.global_env['_last_task_id'] = Environment.Variable(tid)
        return tid

    def submit_task(self, name, *args, **kwargs):
        callback = kwargs.pop('callback', None)
        message_formatter = kwargs.pop('message_formatter', None)

        if not self.variables.get('tasks_blocking'):
            tid = self.submit_task_common_routine(name, callback, *args)
            output_msg(_("Task #{0} submitted".format(tid)))
            return tid
        else:
            # lets set the SIGTSTP (Ctrl+Z) handler
            SIGTSTP_setter(set_flag=True)
            output_msg(_("Hit Ctrl+C to terminate task if needed"))
            output_msg(_("To background running task press 'Ctrl+Z'"))
            self.event_divert = True
            tid = self.submit_task_common_routine(name, callback, *args)
            progress = ProgressBar()
            try:
                while True:
                    event, data = self.event_queue.get()

                    if event == 'task.progress' and data['id'] == tid:
                        message = data['message']
                        if isinstance(message_formatter, collections.Callable):
                            message = message_formatter(message)
                        progress.update(percentage=data['percentage'], message=message)

                    if event == 'task.updated' and data['id'] == tid:
                        progress.update(message=data['state'])
                        if data['state'] == 'FINISHED':
                            progress.finish()
                            break

                        if data['state'] == 'FAILED':
                            six.print_()
                            break
            except KeyboardInterrupt:
                six.print_()
                output_msg(_("User requested task termination. Task abort signal sent"))
                self.call_sync('task.abort', tid)

            except SIGTSTPException:
                # The User backgrounded the task by sending SIGTSTP (Ctrl+Z)
                six.print_()
                output_msg(_("Task {0} will continue to run in the background.".format(tid)))
                output_msg(_("To bring it back to the foreground execute 'wait {0}'".format(tid)))
                output_msg(_("Use the 'pending' command to see pending tasks (of this session)"))

        # Now that we are done with the task unset the Ctrl+Z handler
        # lets set the SIGTSTP (Ctrl+Z) handler
        SIGTSTP_setter(set_flag=False)
        self.event_divert = False
        return tid

    def eval(self, *args, **kwargs):
        return self.ml.eval(*args, **kwargs)

    def eval_block(self, *args, **kwargs):
        return self.ml.eval_block(*args, **kwargs)


class FlowControlInstruction(BaseException):
    def __init__(self, type, payload=None):
        self.type = type
        self.payload = payload


class CallStackEntry(object):
    def __init__(self, func, args, file, line, column):
        self.func = func
        self.args = args
        self.file = file
        self.line = line
        self.column = column

    def __str__(self):
        return "at {0}({1}), file {2}, line {3}, column {4}".format(
            self.func,
            ', '.join([str(i) for i in self.args]),
            self.file,
            self.line,
            self.column
        )


class Function(object):
    def __init__(self, context, name, param_names, exp, env):
        self.context = context
        self.name = name
        self.param_names = param_names
        self.exp = exp
        self.env = env
        self.const = False

    def __call__(self, *args):
        env = Environment(self.context, self.env, zip(self.param_names, args))
        try:
            self.context.eval_block(self.exp, env, False)
        except FlowControlInstruction as f:
            if f.type == FlowControlInstructionType.RETURN:
                return f.payload

            raise f

    def __str__(self):
        return "<user-defined function '{0}'>".format(self.name)

    def __repr__(self):
        return str(self)


class BuiltinFunction(object):
    def __init__(self, context, name, f):
        self.context = context
        self.name = name
        self.f = f

    def __call__(self, *args):
        return self.f(*args)

    def __str__(self):
        return "<built-in function '{0}'>".format(self.name)

    def __repr__(self):
        return str(self)


class Environment(dict):
    class Variable(object):
        def __init__(self, value, const=False):
            self.value = value
            self.const = const

    def __init__(self, context, outer=None, iterable=None):
        super(Environment, self).__init__()
        self.context = context
        self.outer = outer
        if iterable:
            for k, v in iterable:
                self[k] = Environment.Variable(v)

    def find(self, var):
        if var in self:
            return self[var]

        if self.outer is not None:
            return self.outer.find(var)

        if var in self.context.builtin_functions:
            return BuiltinFunction(self.context, var, self.context.builtin_functions.get(var))

        raise KeyError(var)


class MainLoop(object):
    pipe_commands = {
        'search': SearchPipeCommand(),
        'exclude': ExcludePipeCommand(),
        'sort': SortPipeCommand(),
        'limit': LimitPipeCommand(),
        'select': SelectPipeCommand(),
        'more': MorePipeCommand(),
        'less': MorePipeCommand(),
        'older_than': OlderThanPipeCommand(),
        'newer_than': NewerThanPipeCommand()
    }
    base_builtin_commands = {
        '?': IndexCommand(),
        'login': LoginCommand(),
        'exit': ExitCommand(),
        'setopt': SetoptCommand(),
        'printopt': PrintoptCommand(),
        'saveopt': SaveoptCommand(),
        'setenv': SetenvCommand(),
        'printenv': PrintenvCommand(),
        'shell': ShellCommand(),
        'help': HelpCommand(),
        'top': TopCommand(),
        'showips': ShowIpsCommand(),
        'showurls': ShowUrlsCommand(),
        'source': SourceCommand(),
        'dump': DumpCommand(),
        'clear': ClearCommand(),
        'history': HistoryCommand(),
        'echo': EchoCommand(),
        'whoami': WhoamiCommand(),
        'pending': PendingCommand(),
        'wait': WaitCommand(),
        'alias': AliasCommand(),
        'unalias': UnaliasCommand(),
        'vars': ListVarsCommand(),
        'attach_debugger': AttachDebuggerCommand()
    }
    builtin_commands = base_builtin_commands.copy()
    builtin_commands.update(pipe_commands)

    def __init__(self, context):
        self.context = context
        self.root_path = [self.context.root_ns]
        self.path = self.root_path[:]
        self.prev_path = self.path[:]
        self.start_from_root = False
        self.namespaces = []
        self.aliases = {}
        self.connection = None
        self.saved_state = None
        self.cached_values = {
            'rel_cwd': None,
            'rel_tokens': None,
            'rel_ptr': None,
            'rel_ptr_namespaces': None,
            'obj': None,
            'obj_namespaces': None,
            'choices': None,
            'scope_cwd': None,
            'scope_namespaces': None,
            'scope_commands': None,
        }

    def __get_prompt(self):
        variables = collections.defaultdict(lambda: '', {
            'path': '/'.join([str(x.get_name()) for x in self.path]),
            'host': self.context.uri,
            'user': self.context.user,
            'jobs': self.context.pending_jobs,
            'jobs_short': '[{0}] '.format(self.context.pending_jobs) if self.context.pending_jobs else '',
            '#0': '\001\033[0m\002',
            '#bold': '\001\033[1m\002',
            '#dim': '\001\033[2m\002',
            '#under': '\001\033[4m\002',
            '#blink': '\001\033[5m\002',
            '#reverse': '\001\033[7m\002',
            '#hidden': '\001\033[8m\002',
            '#f_black': '\001\033[30m\002',
            '#f_red': '\001\033[31m\002',
            '#f_green': '\001\033[32m\002',
            '#f_yellow': '\001\033[33m\002',
            '#f_blue': '\001\033[34m\002',
            '#f_magenta': '\001\033[35m\002',
            '#f_cyan': '\001\033[36m\002',
            '#f_white': '\001\033[37m\002',
            '#b_black': '\001\033[40m\002',
            '#b_red': '\001\033[41m\002',
            '#b_green': '\001\033[42m\002',
            '#b_yellow': '\001\033[43m\002',
            '#b_blue': '\001\033[44m\002',
            '#b_magenta': '\001\033[45m\002',
            '#b_cyan': '\001\033[46m\002',
            '#b_white': '\001\033[47m\002'
        })
        return self.context.variables.get('prompt').format(**variables)

    def greet(self):
        # output_msg(
        #     _("Welcome to the FreeNAS CLI! Type 'help' to get started."))
        output_msg(self.context.connection.call_sync(
            'system.general.cowsay',
            "Welcome to the FreeNAS CLI! Type 'help' to get started."
        )[0])
        output_msg("")

    def cd(self, ns):
        if not self.cwd.on_leave():
            return

        self.prev_path = self.path[:]
        self.path.append(ns)
        self.cwd.on_enter()

    def cd_up(self):
        if not self.cwd.on_leave():
            return

        self.prev_path = self.path[:]
        if len(self.path) > 1:
            del self.path[-1]
        self.cwd.on_enter()

    @property
    def cwd(self):
        return self.path[-1]

    @property
    def path_string(self):
        return ' '.join([str(x.get_name()) for x in self.path[1:]])

    def input(self, prompt=None):
        if not prompt:
            prompt = self.__get_prompt()

        line = six.moves.input(prompt).strip()

        if line:
            readline.remove_history_item(readline.get_current_history_length() - 1)

        return line

    def repl(self):
        readline.parse_and_bind('tab: complete')
        readline.set_completer(self.complete)
        readline.set_completer_delims(' \t\n`~!@#$%^&*()=+[{]}\\|;:\',<>?')

        self.greet()
        a = ShowUrlsCommand()
        try:
            format_output(a.run(self.context, None, None, None))
        except:
            output_msg(_('Cannot show GUI urls'))

        while True:
            try:
                line = self.input()
            except EOFError:
                six.print_()
                return
            except KeyboardInterrupt:
                six.print_()
                output_msg(_('User terminated command'))
                continue

            output_lock.acquire()
            self.process(line)
            output_lock.release()

    def find_in_scope(self, token, cwd=None):
        if not cwd:
            cwd = self.cwd

        cwd_namespaces = cwd.namespaces()
        cwd_commands = list(cwd.commands().items())

        if isinstance(token, six.string_types) and token.startswith('@'):
            token = token[1:]
        else:
            for ns in cwd_namespaces:
                if token == ns.get_name():
                    return ns

        for name, cmd in cwd_commands:
            if token == name:
                return cmd

        if token in list(self.builtin_commands.keys()):
            return self.builtin_commands[token]

        if token in list(self.aliases.keys()):
            return Alias(self.context, self.aliases[token])

        for ns, name, fn in self.context.user_commands:
            if fnmatch.fnmatch(self.path_string, ns) and name == token:
                return fn

        return None

    def eval_block(self, block, env=None, allow_break=False):
        if env is None:
            env = self.context.global_env

        for stmt in block:
            try:
                ret = self.eval(stmt, env, first=True)
            except BaseException as e:
                if self.context.variables.get('abort_on_errors'):
                    raise e

                continue

            if type(ret) is FlowControlInstruction:
                if ret.type == FlowControlInstructionType.BREAK:
                    if not allow_break:
                        raise SyntaxError("'break' cannot be used in this block")

                raise ret

    def get_cwd(self, path):
        if not path:
            return self.cwd
        else:
            real_path = self.path[:]
            for i in path:
                if i == '..':
                    if len(real_path) > 1:
                        real_path.pop(-1)
                else:
                    real_path.append(i)
            return real_path[-1]

    def eval(self, token, env=None, path=None, serialize_filter=None, input_data=None, dry_run=False, first=False,
             printable_none=False):

        cwd = self.get_cwd(path)
        path = path or []

        if self.start_from_root:
            path = self.root_path[:]
            self.start_from_root = False

        if env is None:
            env = self.context.global_env

        try:
            if isinstance(token, list):
                return [self.eval(i, env, path) for i in token]

            if isinstance(token, Parentheses):
                return self.eval(token.expr, env, path)

            if isinstance(token, UnaryExpr):
                expr = self.eval(token.expr, env)
                if token.op == '-':
                    return -expr

                return self.context.builtin_operators[token.op](expr)

            if isinstance(token, BinaryExpr):
                left = self.eval(token.left, env)
                right = self.eval(token.right, env)
                return self.context.builtin_operators[token.op](left, right)

            if isinstance(token, Literal):
                if token.type in six.string_types:
                    return token.value.replace('\\\"', '"')

                if token.type is list:
                    return [self.eval(i, env) for i in token.value]

                if token.type is dict:
                    return {self.eval(k, env): self.eval(v, env) for k, v in token.value.items()}

                return token.value

            if isinstance(token, AnonymousFunction):
                return Function(self.context, '<anonymous>', token.args, token.body, env)

            if isinstance(token, Symbol):
                try:
                    item = env.find(token.name)
                    return item.value if isinstance(item, Environment.Variable) else item
                except KeyError:
                    item = self.find_in_scope(token.name, cwd=cwd)
                    if item is not None:
                        return item

                # After all scope checks are done check if this is a
                # config environment var of the cli
                try:
                    return self.context.variables.variables[token.name]
                except KeyError:
                    pass

                raise SyntaxError(_('{0} not found'.format(token.name)))

            if isinstance(token, AssignmentStatement):
                expr = self.eval(token.expr, env, first=first)

                if token.name in self.context.variables.variables:
                    raise SyntaxError(_(
                        "{0} is a configuration variable. Use `setopt` command to set it".format(token.name)
                    ))

                if isinstance(token.name, Subscript):
                    array = self.eval(token.name.expr, env)
                    index = self.eval(token.name.index, env)
                    array[index] = expr
                    return

                try:
                    var = env.find(token.name.name)
                    if var.const:
                        raise SyntaxError('{0} is defined as a constant'.format(token.name.name))

                    var.value = expr
                except KeyError:
                    env[token.name.name] = Environment.Variable(expr)

                return

            if isinstance(token, ConstStatement):
                expr = self.eval(token.expr, env, first=first)
                env[token.name.name] = Environment.Variable(expr, True)
                return

            if isinstance(token, IfStatement):
                expr = self.eval(token.expr, env)
                body = token.body if expr else token.else_body
                local_env = Environment(self.context, outer=env)
                self.eval_block(body, local_env, False)
                return

            if isinstance(token, ForStatement):
                local_env = Environment(self.context, outer=env)
                expr = self.eval(token.expr, env)
                if isinstance(token.var, tuple):
                    if isinstance(expr, dict):
                        expr_iter = expr.items()
                    else:
                        expr_iter = expr.copy()
                    for k, v in expr_iter:
                        local_env[token.var[0]] = k
                        local_env[token.var[1]] = v
                        try:
                            self.eval_block(token.body, local_env, True)
                        except FlowControlInstruction as f:
                            if f.type == FlowControlInstructionType.BREAK:
                                return

                            raise f
                else:
                    for i in expr:
                        local_env[token.var] = i
                        try:
                            self.eval_block(token.body, local_env, True)
                        except FlowControlInstruction as f:
                            if f.type == FlowControlInstructionType.BREAK:
                                return

                            raise f

                return

            if isinstance(token, WhileStatement):
                local_env = Environment(self.context, outer=env)
                while True:
                    expr = self.eval(token.expr, env)
                    if not expr:
                        return

                    try:
                        self.eval_block(token.body, local_env, True)
                    except FlowControlInstruction as f:
                        if f.type == FlowControlInstructionType.BREAK:
                            return

                        raise f

            if isinstance(token, ReturnStatement):
                return FlowControlInstruction(
                    FlowControlInstructionType.RETURN,
                    self.eval(token.expr, env)
                )

            if isinstance(token, BreakStatement):
                return FlowControlInstruction(FlowControlInstructionType.BREAK)

            if isinstance(token, UndefStatement):
                del env[token.name]
                return

            if isinstance(token, (ExpressionExpansion, CommandExpansion)):
                expr = self.eval(token.expr, env, first=first)
                return expr

            if isinstance(token, CommandCall):
                token = copy.deepcopy(token)
                success = True

                try:
                    if len(token.args) == 0:
                        if path[0] == self.context.root_ns:
                            self.path = self.root_path[:]
                            path.pop(0)
                        for i in path:
                            if i == '..':
                                if len(self.path) > 1:
                                    self.cd_up()
                            else:
                                self.cd(i)

                        return

                    top = token.args.pop(0)
                    if top == '..':
                        if len(path) == 0:
                            if len(self.path) > 1:
                                self.path[-2].on_enter()
                        elif path[-1] != '..':
                            path[-1].on_enter()
                        else:
                            if len(self.path) > 1:
                                self.path[-2].on_enter()

                        path.append('..')
                        return self.eval(token, env, path=path, dry_run=dry_run)
                    elif isinstance(top, Symbol) and top.name == '/':
                        if first:
                            self.start_from_root = True
                            return self.eval(token, env, path=path, dry_run=dry_run)

                    if isinstance(top, ExpressionExpansion):
                        top = Symbol(self.eval(top, env, path=path))

                    if isinstance(top, Literal):
                        matching = list(map(
                            lambda ns: Symbol(ns.get_name()),
                            filter(lambda ns: re.match(str(top.value), str(ns.get_name())), cwd.namespaces()))
                        )
                    else:
                        matching = [top]

                    resultset = Sequence()

                    for i in matching:
                        item = self.eval(i, env, path=path)

                        if isinstance(item, Namespace):
                            item.on_enter()
                            resultset.append_flat(self.eval(token, env, path=path+[item], dry_run=dry_run))

                        if isinstance(item, Alias):
                            resultset.append_flat(self.eval(item.ast, env, path=path)[0])

                        if isinstance(item, Command):
                            completions = item.complete(self.context)
                            args, kwargs, opargs = expand_wildcards(
                                self.context,
                                *sort_args([self.eval(i, env) for i in token.args]),
                                completions=completions
                            )

                            item.exec_path = path if len(path) >= 1 else self.path
                            item.current_env = env
                            if dry_run:
                                resultset.append((item, cwd, args, kwargs, opargs))
                                continue

                            if isinstance(item, PipeCommand):
                                if first:
                                    raise CommandException(_('Invalid usage.\n{0}'.format(inspect.getdoc(item))))
                                if serialize_filter:
                                    ret = item.serialize_filter(self.context, args, kwargs, opargs)
                                    if ret is not None:
                                        if 'filter' in ret:
                                            serialize_filter['filter'] += ret['filter']

                                        if 'params' in ret:
                                            serialize_filter['params'].update(ret['params'])

                                result = item.run(self.context, args, kwargs, opargs, input=input_data)
                                resultset.append(PrintableNone.coerce(result) if not printable_none else result)

                            else:
                                result = item.run(self.context, args, kwargs, opargs)
                                resultset.append(PrintableNone.coerce(result) if not printable_none else result)

                    return resultset.unwind(dry_run)
                except BaseException as err:
                    success = False
                    raise err
                finally:
                    env['_success'] = Environment.Variable(success)

                env['_success'] = Environment.Variable(False)
                raise SyntaxError("Command or namespace {0} not found".format(top.name))

            if isinstance(token, FunctionCall):
                args = list(map(lambda a: self.eval(a, env), token.args))
                func = env.find(token.name)
                if func:
                    if isinstance(func, Environment.Variable):
                        func = func.value

                    self.context.call_stack.append(
                        CallStackEntry(func.name, args, token.file, token.line, token.column)
                    )
                    result = func(*args)
                    self.context.call_stack.pop()
                    return result

                raise SyntaxError("Function {0} not found".format(token.name))

            if isinstance(token, Subscript):
                expr = self.eval(token.expr, env)
                index = self.eval(token.index, env)
                return expr[index]

            if isinstance(token, FunctionDefinition):
                env[token.name] = Function(self.context, token.name, token.args, token.body, env)
                return

            if isinstance(token, BinaryParameter):
                return token.left, token.op, self.eval(token.right, env)

            if isinstance(token, PipeExpr):
                if serialize_filter:
                    self.eval(token.left, env, path, serialize_filter=serialize_filter)
                    self.eval(token.right, env, path, serialize_filter=serialize_filter)
                    return

                cmds = self.eval(token.left, env, path, dry_run=True, first=first)
                resultset = Sequence()

                for cmd, cwd, args, kwargs, opargs in cmds:
                    cwd.on_enter()
                    self.context.pipe_cwd = cwd
                    if isinstance(cmd, FilteringCommand):
                        # Do serialize_filter pass
                        filt = {"filter": [], "params": {}}
                        self.eval(token.right, env, path, serialize_filter=filt)
                        result = cmd.run(self.context, args, kwargs, opargs, filtering=filt)
                    elif isinstance(cmd, PipeCommand):
                        result = cmd.run(self.context, args, kwargs, opargs, input=input_data)
                    else:
                        result = cmd.run(self.context, args, kwargs, opargs)

                    result = PrintableNone.coerce(result)
                    if result is not None:
                        ret = self.eval(token.right, input_data=result)
                        resultset.append(ret)
                    else:
                        resultset.append(result)

                    self.context.pipe_cwd = None

                return resultset.unwind(dry_run)

            if isinstance(token, ShellEscape):
                return self.builtin_commands['shell'].run(
                    self.context,
                    [self.eval(t) for t in convert_to_literals(token.args)],
                    {}, {}
                )

            if isinstance(token, Redirection):
                with open(token.path, 'a+') as f:
                    format_output(self.eval(token.body, env, path, first=first), file=f)
                    return None

        except SystemExit as err:
            raise err

        except BaseException as err:
            raise err

        raise SyntaxError("Invalid syntax: {0}".format(token))

    def process(self, line):
        def add_line_to_history(line):
            readline.add_history(line)
            with open(os.path.expanduser('~/.cli_history'), 'a') as history_file:
                history_file.write('\n' + line)

        if len(line) == 0:
            return

        if line == '-':
            prev = self.prev_path[:]
            self.prev_path = self.path[:]
            self.path = prev
            return

        try:
            try:
                tokens = parse(line, '<stdin>')
            except KeyboardInterrupt:
                return
            except SyntaxError:
                add_line_to_history(line)
                raise

            if not tokens:
                return

            # Unparse AST to string and add to readline history and history file
            line = '; '.join(unparse(t, oneliner=True) for t in tokens)
            add_line_to_history(line)

            first = True
            for i in tokens:
                try:
                    self.context.call_stack = []
                    ret = self.eval(i, first=first, printable_none=True)
                    first = False
                except SystemExit as err:
                    raise err
                except BaseException as err:
                    output_msg('Error: {0}'.format(str(err)))
                    if len(self.context.call_stack) > 1:
                        output_msg('Call stack: ')
                        for i in self.context.call_stack:
                            output_msg('  ' + str(i))

                    if self.context.variables.get('debug'):
                        output_msg('Python call stack: ')
                        output_msg(traceback.format_exc())

                    return

                if isinstance(ret, Namespace):
                    self.cd(ret)
                    continue

                if isinstance(ret, Command):
                    ret.exec_path = self.path
                    ret.current_env = self.context.global_env
                    ret = ret.run(self.context, [], [], [])

                if ret is not None:
                    output = self.context.variables.get('output')
                    if output:
                        with open(output, 'a+') as f:
                            format_output(ret, file=f)
                    else:
                        format_output(ret)
        except SyntaxError as e:
            output_msg(_('Syntax error: {0}'.format(str(e))))
        except CommandException as e:
            output_msg(_('Error: {0}'.format(str(e))))
            self.context.logger.error(e.stacktrace)
            if self.context.variables.get('debug'):
                output_msg(e.stacktrace)
        except RpcException as e:
            self.context.logger.error(str(e))
            output_msg(_('RpcException Error: {0}'.format(str(e))))
        except SystemExit as e:
            sys.exit(e)
        except Exception as e:
            output_msg(_('Unexpected Error: {0}'.format(str(e))))
            error_trace = traceback.format_exc()
            self.context.logger.error(error_trace)
            if self.context.variables.get('debug'):
                output_msg(error_trace)

    def get_relative_object(self, ns, tokens):
        ptr = ns
        first_len = len(tokens) - 1

        while len(tokens) > 0:
            token = tokens.pop(0)
            if not token:
                continue

            if isinstance(token, Symbol):
                name = token.name
            else:
                name = token

            if name == '/' and len(tokens) == first_len:
                ptr = self.path[0]
            if name == '..' and len(self.path) > 1:
                self.prev_path = self.path[:]
                ptr = self.path[-2]
            if name == 'help':
                continue

            if issubclass(type(ptr), Namespace):
                for ns in ptr.namespaces():
                    if ns.get_name() == name:
                        ptr = ns
                        break

                cmds = ptr.commands()
                if name in cmds:
                    return cmds[name]

                if name in self.builtin_commands:
                    return self.builtin_commands[name]

        return ptr

    def complete(self, text, state):
        if state == 0:
            def find_arg(args, index):
                positional_index = 0
                for a in args:
                    if isinstance(a, (Literal, Symbol)):
                        if a.column <= index <= a.column_end:
                            return positional_index

                        positional_index += 1

                    if isinstance(a, BinaryParameter):
                        if a.column + len(a.left) + 1 <= index <= a.column_end:
                            return a

                        if a.column <= index <= a.column + len(a.left) + 1:
                            return False

                return positional_index

            try:
                readline_buffer = readline.get_line_buffer()
                token = None
                append_space = False
                args = []
                builtin_command_set = list(self.base_builtin_commands.keys())
                self.saved_state = None

                if len(readline_buffer.strip()) > 0:
                    tokens = parse(readline_buffer, '<stdin>', True)
                    if tokens:
                        token = tokens.pop(-1)
                        if isinstance(token, PipeExpr):
                            token = token.right
                            builtin_command_set = list(self.pipe_commands.keys())

                        if isinstance(token, Symbol):
                            args = [token.name]
                        else:
                            args = token.args

                if isinstance(token, (CommandCall, Symbol)) or not args:
                    obj = self.get_relative_object(self.cwd, args)
                else:
                    return None

                if issubclass(type(obj), Namespace):
                    choices = [str(i.get_name()) for i in obj.namespaces()]
                    choices += obj.commands().keys()
                    choices += ['..', '/', '-']

                    if type(obj) is RootNamespace:
                        choices += builtin_command_set
                    else:
                        choices += ['help']

                    if text.startswith('/') and isinstance(obj, RootNamespace):
                        choices = ['/' + i for i in choices]

                    append_space = True
                elif issubclass(type(obj), Command):
                    completions = obj.complete(self.context)
                    choices = [c.name for c in completions if isinstance(c.name, six.string_types)]

                    arg = find_arg(args, readline.get_begidx())

                    if arg is False:
                        return None
                    elif isinstance(arg, six.integer_types):
                        completion = first_or_default(lambda c: c.name == arg, completions)
                        if completion:
                            choices = completion.choices(self.context, None)
                    elif isinstance(arg, BinaryParameter):
                        completion = first_or_default(lambda c: c.name == arg.left + '=', completions)
                        if completion:
                            choices = completion.choices(self.context, arg)
                    else:
                        raise AssertionError('Unknown arg returned by find_arg()')
                else:
                    choices = []

                options = [i + (' ' if append_space else '') for i in choices if i.startswith(text)]
                self.saved_state = options

                if options:
                    return options[0]
            except BaseException as err:
                output_msg(str(err))
                if self.context.variables.get('debug'):
                    output_msg(traceback.format_exc())
        else:
            if self.saved_state:
                if state < len(self.saved_state):
                    return self.saved_state[state]
                else:
                    return None

    def sigint(self):
        pass

    def blank_readline(self):
        cols = get_terminal_size((80, 20)).columns
        text_len = len(readline.get_line_buffer()) + 2
        sys.stdout.write('\x1b[2K')
        sys.stdout.write('\x1b[1A\x1b[2K' * int(text_len / (cols or 80)))
        sys.stdout.write('\x1b[0G')
        sys.stdout.flush()

    def restore_readline(self):
        sys.stdout.write(self.__get_prompt() + readline.get_line_buffer().rstrip())
        sys.stdout.flush()


def main():
    if CLI_LOG_DIR:
        current_cli_logfile = os.path.join(CLI_LOG_DIR, 'freenascli.{0}.log'.format(os.getpid()))
        logging.basicConfig(filename=current_cli_logfile, level=logging.DEBUG)
        # create symlink to latest created cli log
        # but first check if previous exists and nuke it
        try:
            if platform.system() != 'Windows':
                latest_log = os.path.join(CLI_LOG_DIR, 'freenascli.latest.log')
                if os.path.lexists(latest_log):
                    os.unlink(latest_log)
                os.symlink(current_cli_logfile, latest_log)
                # Try to set the permissions on this symlink to be readable, writable by all
                os.chmod(latest_log, 0o777)
        except OSError:
            # not there no probs or cannot make this symlink move on
            pass

    if os.environ.get('FREENAS_SYSTEM'):
        parser = argparse.ArgumentParser(prog="cli")
    else:
        parser = argparse.ArgumentParser()
    parser.add_argument('uri', metavar='URI', nargs='?',
                        default='unix:')
    parser.add_argument('-m', metavar='MIDDLEWARECONFIG',
                        default=DEFAULT_MIDDLEWARE_CONFIGFILE)
    parser.add_argument('-c', metavar='CONFIG', default=DEFAULT_CLI_CONFIGFILE)
    parser.add_argument('-e', metavar='COMMANDS')
    parser.add_argument('-f', metavar='INPUT')
    parser.add_argument('-p', metavar='PASSWORD')
    parser.add_argument('-D', metavar='DEFINE', action='append')
    args = parser.parse_args()

    if os.environ.get('FREENAS_SYSTEM') != 'YES' and args.uri == 'unix:':
        args.uri = six.moves.input('Please provide FreeNAS IP: ')

    context = Context()
    context.argparse_parser = parser
    context.uri = args.uri
    context.parsed_uri = urlparse(args.uri)
    if context.parsed_uri.scheme == '':
        context.parsed_uri = urlparse("ws://" + args.uri)
    if context.parsed_uri.scheme == 'ws':
        context.uri = context.parsed_uri.hostname
    username = None
    if context.parsed_uri.hostname is None:
        context.hostname = 'localhost'
    else:
        context.hostname = context.parsed_uri.hostname
    if context.parsed_uri.scheme != 'unix' \
            and context.parsed_uri.netloc not in (
                    'localhost', '127.0.0.1', None):
        if context.parsed_uri.username is None:
            username = six.moves.input('Please provide a username: ')
            if context.parsed_uri.scheme == 'ssh':
                context.uri = 'ssh://{0}@{1}'.format(
                        username,
                        context.parsed_uri.hostname)
                if context.parsed_uri.port is not None:
                    context.uri = "{0}:{1}".format(
                            context.uri,
                            context.parsed_uri.port)
                context.parsed_uri = urlparse(context.uri)
        else:
            username = context.parsed_uri.username
        if args.p is None:
            try:
                args.p = getpass.getpass('Please provide a password: ')
            except KeyboardInterrupt:
                six.print_()
                return
        else:
            args.p = args.p

    context.read_middleware_config_file(args.m)
    context.variables.load(args.c)
    context.start(args.p)

    ml = MainLoop(context)
    context.ml = ml

    if username is not None:
        context.login(username, args.p)
        context.user = username
    elif context.parsed_uri.netloc in ('127.0.0.1', 'localhost') \
            or context.parsed_uri.scheme == 'unix':
        context.user = getpass.getuser()
        context.login(context.user, '')

    if args.D:
        for i in args.D:
            name, value = i.split('=')
            context.variables.set(name, value)

    if args.e:
        ml.process(args.e)
        return

    if args.f:
        context.wait_entity_subscribers()
        try:
            f = sys.stdin if args.f == '-' else open(args.f)
            for line in f:
                ml.process(line.strip())

            f.close()
        except EnvironmentError as e:
            sys.stderr.write('Cannot open input file: {0}'.format(str(e)))
            sys.exit(1)

        return

    try:
        with open(os.path.expanduser('~/.cli_history'), 'r') as history_file:
            history_list = history_file.read().splitlines()
            history_list = history_list[-1000:]
            for line in history_list:
                readline.add_history(line)
    except FileNotFoundError:
        pass

    cli_rc_paths = ['/usr/local/etc/clirc', os.path.expanduser('~/.clirc')]
    for path in cli_rc_paths:
        if os.path.isfile(path):
            try:
                with open(path, 'r') as f:
                    ast = parse(f.read(), path)
                    context.eval_block(ast)
            except UnicodeDecodeError as e:
                raise CommandException(_(
                    "Incorrect filetype, cannot parse clirc file: {0}".format(str(e))
                ))

    ml.repl()


if __name__ == '__main__':
    main()<|MERGE_RESOLUTION|>--- conflicted
+++ resolved
@@ -135,13 +135,10 @@
     'replication.link',
     'replication.host',
     'backup',
-<<<<<<< HEAD
     'kerberos.realm',
     'kerberos.keytab',
-    'directory'
-=======
+    'directory',
     'boot.environment'
->>>>>>> f6097f24
 ]
 
 
